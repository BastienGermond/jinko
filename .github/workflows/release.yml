on:
  release:
    types: [published, edited]

jobs:
  release:
    runs-on: ubuntu-latest
    strategy:
      matrix:
        target: [x86_64-unknown-linux-gnu]

    steps:
      - name: Rustup setup
        uses: actions-rs/toolchain@v1
        with:
          toolchain: stable
          default: true
          target: ${{ matrix.target }}

      - name: Build release
        run: |
          cargo build --release --target ${{ matrix.target }}

      - name: Get release upload url
        id: get_release
        uses: bruceadams/get-release@v1.2.2
        env:
          GITHUB_TOKEN: ${{ github.token }}

      - name: Upload Release Asset
        id: upload-release-asset
        uses: actions/upload-release-asset@v1
        env:
          GITHUB_TOKEN: ${{ secrets.GITHUB_TOKEN }}
        with:
          upload_url: ${{ steps.get_release.outputs.upload_url}}
          asset_path: ./target/${{ matrix.target }}/release/jinko
<<<<<<< HEAD
          asset_name: suckit-${{ steps.get_release.outputs.tag_name }}-${{ matrix.target }}
=======
          asset_name: jinko-${{ steps.get_release.outputs.tag_name }}-${{ matrix.target }}
>>>>>>> e0991eea
          asset_content_type: application/x-elf

  publish:
    runs-on: ubuntu-latest

    steps:
      - uses: actions/checkout@v2
      - name: Setup rust toolchain
        uses: actions-rs/toolchain@v1
        with:
          toolchain: stable
          override: true

      - name: "Publish jinko on crates.io"
        uses: katyo/publish-crates@v1
        with:
          registry-token: ${{ secrets.CARGO_REGISTRY_TOKEN }}<|MERGE_RESOLUTION|>--- conflicted
+++ resolved
@@ -35,11 +35,7 @@
         with:
           upload_url: ${{ steps.get_release.outputs.upload_url}}
           asset_path: ./target/${{ matrix.target }}/release/jinko
-<<<<<<< HEAD
-          asset_name: suckit-${{ steps.get_release.outputs.tag_name }}-${{ matrix.target }}
-=======
           asset_name: jinko-${{ steps.get_release.outputs.tag_name }}-${{ matrix.target }}
->>>>>>> e0991eea
           asset_content_type: application/x-elf
 
   publish:
