--- conflicted
+++ resolved
@@ -18,13 +18,8 @@
 
 impl<V, F, T> Scope<V, F, T> {
     /// Get a reference on a variable from the scope map if is has been inserted already
-<<<<<<< HEAD
-    pub fn get_variable(&mut self, name: &str) -> Option<&mut Var> {
-        self.variables.get_mut(name)
-=======
     pub fn get_variable(&self, name: &str) -> Option<&V> {
         self.variables.get(name)
->>>>>>> 731ed02d
     }
 
     /// Get a reference on a function from the scope map if is has been inserted already
@@ -137,11 +132,7 @@
     }
 
     /// Maybe get a variable in any available scopes
-<<<<<<< HEAD
-    pub fn get_variable(&mut self, name: &str) -> Option<&mut Var> {
-=======
     pub fn get_variable(&self, name: &str) -> Option<&V> {
->>>>>>> 731ed02d
         // FIXME: Use find for code quality?
         for scope in self.scopes.iter_mut() {
             match scope.get_variable(name) {
@@ -252,11 +243,7 @@
 
     #[test]
     fn t_find_non_existent_var() {
-<<<<<<< HEAD
-        let mut s = ScopeMap::new();
-=======
         let s = new_scopemap();
->>>>>>> 731ed02d
 
         assert!(s.get_variable("a").is_none());
     }
