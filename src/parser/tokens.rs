//! Token parser functions are used to define and recognize the particular tokens of
//! the language, so that { a + b } gets recognized into LEFT_BRACKET ID ADD ID RIGHT_BRACKET
//! and so on. This module consists of a lot of uninteresting helper/wrapper functions

use nom::{
    branch::alt, bytes::complete::is_not, bytes::complete::tag, bytes::complete::take_until,
    bytes::complete::take_while, bytes::complete::take_while1, character::complete::anychar,
    character::complete::char, character::is_alphabetic, character::is_alphanumeric,
    character::is_digit, combinator::opt, combinator::peek, error::ErrorKind, multi::many0,
    sequence::delimited, sequence::pair, IResult,
};

/// Reserved Keywords by jinko
const RESERVED_KEYWORDS: [&str; 13] = [
    "func", "test", "mock", "type", "ext", "for", "while", "loop", "mut", "true", "false", "incl",
    "as",
];

const OPERATORS: [&str; 6] = ["+", "-", "*", "/", "(", ")"];

pub struct Token;

impl Token {
    /// Function used to recognize a specific character such as '[' or '>'. A function
    /// calling this is specifically trying to recognize the given character
    fn specific_char(input: &str, character: char) -> IResult<&str, char> {
        char(character)(input)
    }

    /// Match a simple token. No rules apply to the characters following it, unlike
    /// specific_token
    fn token<'tok>(input: &'tok str, token: &'tok str) -> IResult<&'tok str, &'tok str> {
        tag(token)(input)
    }

    /// Function used to recognize a specific string token such as "func" or "ext"
    /// When a function calls specific_token(_, "token"), that means it's trying to
    /// recognize specifically the word "token".
    fn specific_token<'tok>(input: &'tok str, token: &'tok str) -> IResult<&'tok str, &'tok str> {
        let (input, tag) = tag(token)(input)?;
        match input.len() {
            0 => Ok((input, tag)),
            _ => {
                peek(alt((
                    char('\t'),
                    char('\r'),
                    char('\n'),
                    char(' '),
                    char('{'),
                    char(')'),
                    char(';'),
                )))(input)?;
                Ok((input, tag))
            }
        }
    }

    pub fn single_quote(input: &str) -> IResult<&str, char> {
        char('\'')(input)
    }

    pub fn double_quote(input: &str) -> IResult<&str, char> {
        char('"')(input)
    }

    pub fn equal(input: &str) -> IResult<&str, char> {
        Token::specific_char(input, '=')
    }

    pub fn comma(input: &str) -> IResult<&str, char> {
        Token::specific_char(input, ',')
    }

    pub fn left_curly_bracket(input: &str) -> IResult<&str, char> {
        Token::specific_char(input, '{')
    }

    pub fn right_curly_bracket(input: &str) -> IResult<&str, char> {
        Token::specific_char(input, '}')
    }

    pub fn _left_bracket(input: &str) -> IResult<&str, char> {
        Token::specific_char(input, '[')
    }

    pub fn _right_bracket(input: &str) -> IResult<&str, char> {
        Token::specific_char(input, ']')
    }

    pub fn colon(input: &str) -> IResult<&str, char> {
        Token::specific_char(input, ':')
    }

    pub fn semicolon(input: &str) -> IResult<&str, char> {
        Token::specific_char(input, ';')
    }

    pub fn at_sign(input: &str) -> IResult<&str, char> {
        Token::specific_char(input, '@')
    }

    pub fn func_tok(input: &str) -> IResult<&str, &str> {
        Token::specific_token(input, "func")
    }

    pub fn ext_tok(input: &str) -> IResult<&str, &str> {
        Token::specific_token(input, "ext")
    }

    pub fn test_tok(input: &str) -> IResult<&str, &str> {
        Token::specific_token(input, "test")
    }

    pub fn mock_tok(input: &str) -> IResult<&str, &str> {
        Token::specific_token(input, "mock")
    }

    pub fn loop_tok(input: &str) -> IResult<&str, &str> {
        Token::specific_token(input, "loop")
    }

    pub fn while_tok(input: &str) -> IResult<&str, &str> {
        Token::specific_token(input, "while")
    }

    pub fn for_tok(input: &str) -> IResult<&str, &str> {
        Token::specific_token(input, "for")
    }

    pub fn in_tok(input: &str) -> IResult<&str, &str> {
        Token::specific_token(input, "in")
    }

    pub fn mut_tok(input: &str) -> IResult<&str, &str> {
        Token::specific_token(input, "mut")
    }

    pub fn if_tok(input: &str) -> IResult<&str, &str> {
        Token::specific_token(input, "if")
    }

    pub fn else_tok(input: &str) -> IResult<&str, &str> {
        Token::specific_token(input, "else")
    }

    pub fn _type_tok(input: &str) -> IResult<&str, &str> {
        Token::specific_token(input, "type")
    }

    pub fn incl_tok(input: &str) -> IResult<&str, &str> {
        Token::specific_token(input, "incl")
    }

    pub fn as_tok(input: &str) -> IResult<&str, &str> {
        Token::specific_token(input, "as")
    }

    pub fn add(input: &str) -> IResult<&str, &str> {
        Token::token(input, "+")
    }

    pub fn sub(input: &str) -> IResult<&str, &str> {
        Token::token(input, "-")
    }

    pub fn mul(input: &str) -> IResult<&str, &str> {
        Token::token(input, "*")
    }

    pub fn div(input: &str) -> IResult<&str, &str> {
        Token::token(input, "/")
    }

    pub fn left_parenthesis(input: &str) -> IResult<&str, &str> {
        Token::token(input, "(")
    }

    pub fn right_parenthesis(input: &str) -> IResult<&str, &str> {
        Token::token(input, ")")
    }

    pub fn _left_shift(input: &str) -> IResult<&str, &str> {
        Token::token(input, "<<")
    }

    pub fn true_tok(input: &str) -> IResult<&str, &str> {
        let (input, t) = Token::specific_token(input, "true")?;

        Ok((input, t))
    }

    pub fn false_tok(input: &str) -> IResult<&str, &str> {
        let (input, f) = Token::specific_token(input, "false")?;

        Ok((input, f))
    }

    pub fn arrow(input: &str) -> IResult<&str, &str> {
        Token::specific_token(input, "->")
    }

    pub fn comment_multi_start(input: &str) -> IResult<&str, &str> {
        tag("/*")(input)
    }

    pub fn comment_multi_end(input: &str) -> IResult<&str, &str> {
        tag("*/")(input)
    }

    pub fn comment_single(input: &str) -> IResult<&str, &str> {
        tag("//")(input)
    }

    pub fn comment_shebang(input: &str) -> IResult<&str, &str> {
        tag("#")(input)
    }

    pub fn dot(input: &str) -> IResult<&str, &str> {
        Token::token(input, ".")
    }

    pub fn inner_identifer(input: &str) -> IResult<&str, &str> {
        let (input, id) = take_while1(|c| is_alphanumeric(c as u8) || c == '_')(input)?;

        match RESERVED_KEYWORDS.contains(&id) {
            true => {
                return Err(nom::Err::Error((
                    "Identifer cannot be keyword",
                    ErrorKind::OneOf,
                )));
            }
            _ => {}
        }

        // FIXME: Ugly
        // At least one alphabetical character is required
        for c in id.chars() {
            if is_alphabetic(c as u8) {
                return Ok((input, id));
            }
        }

        Err(nom::Err::Error(("Invalid identifier", ErrorKind::Eof)))
    }

    pub fn namespace_separator(input: &str) -> IResult<&str, &str> {
        Token::token(input, "::")
    }

    pub fn identifier(input: &str) -> IResult<&str, String> {
        let (input, first_id) = Token::inner_identifer(input)?;

        let (input, namespaced) =
            many0(pair(Token::namespace_separator, Token::inner_identifer))(input)?;

        let mut identifier = String::from(first_id);
        namespaced.into_iter().for_each(|(sep, nspace)| {
            identifier.push_str(sep);
            identifier.push_str(nspace)
        });

        // If a namespace_separator remains, then it means we're in a situation where
        // the identifier is of the following form:
        //
        // `<id>::<id>::<id>...<id>::`
        //
        // which is not a valid identifier
        match Token::namespace_separator(input) {
            Ok(_) => {
                return Err(nom::Err::Error((
                    "Cannot finish identifier on namespace separator `::`",
                    ErrorKind::OneOf,
                )))
            }
            Err(_) => {}
        };

        Ok((input, identifier))
    }

    fn non_neg_num(input: &str) -> IResult<&str, &str> {
        take_while1(|c| is_digit(c as u8))(input)
    }

    pub fn bool_constant(input: &str) -> IResult<&str, bool> {
        let (input, b) = alt((Token::true_tok, Token::false_tok))(input)?;

        // We can unwrap since we recognized valid tokens already
        Ok((input, b.parse::<bool>().unwrap()))
    }

    pub fn float_constant(input: &str) -> IResult<&str, f64> {
        let (input, negative_sign) = opt(char('-'))(input)?;
        let (input, whole) = Token::int_constant(input)?;
        let (input, _) = char('.')(input)?;
        let (input, decimal) = Token::non_neg_num(input)?;

        match format!("{}.{}", whole, decimal).parse::<f64>() {
            Ok(value) => match negative_sign {
                Some(_) => Ok((input, -value)),
                None => Ok((input, value)),
            },
            // FIXME: Return better error with err message
            Err(_) => Err(nom::Err::Error((
                "Invalid floating point number",
                ErrorKind::OneOf,
            ))),
        }
    }

    pub fn int_constant(input: &str) -> IResult<&str, i64> {
        let (input, negative_sign) = opt(char('-'))(input)?;
        let (input, num) = Token::non_neg_num(input)?;

        match num.parse::<i64>() {
            Ok(value) => match negative_sign {
                Some(_) => Ok((input, -value)),
                None => Ok((input, value)),
            },
            // FIXME: Return better error with err message
            Err(_) => Err(nom::Err::Error(("Invalid integer", ErrorKind::OneOf))),
        }
    }

    /// Parse a single character constant and return the character inside the quotes
    pub fn char_constant(input: &str) -> IResult<&str, char> {
        let (input, _) = Token::single_quote(input)?;
        let (input, character) = anychar(input)?;
        let (input, _) = Token::single_quote(input)?;

        // FIXME: Handle escaping as well

        Ok((input, character))
    }

    /// Parse a string constant and return the characters between the double quotes
    pub fn string_constant(input: &str) -> IResult<&str, &str> {
        // FIXME: This does not allow for string escaping yet
        delimited(Token::double_quote, is_not("\""), Token::double_quote)(input)
    }

    fn is_whitespace(c: char) -> bool {
        c == ' ' || c == '\t' || c == '\n'
    }

    // FIXME: Documentation
    pub fn is_operator(c: char) -> bool {
        // We can unwrap since all operators are at least one character wide
        OPERATORS
            .iter()
            .map(|op| op.chars().next().unwrap())
            .collect::<Vec<char>>()
            .contains(&c)
    }

    /// Consumes 1 or more whitespaces in an input. A whitespace is a space, a tab or a newline
    pub fn consume_whitespaces(input: &str) -> IResult<&str, &str> {
        take_while1(|c| Token::is_whitespace(c))(input)
    }

    pub fn consume_multi_comment(input: &str) -> IResult<&str, &str> {
        let (input, _) = Token::comment_multi_start(input)?;
        let (input, content) = take_until("*/")(input)?;
        let (input, _) = Token::comment_multi_end(input)?;

        Ok((input, content))
    }

    pub fn consume_single_comment(input: &str) -> IResult<&str, &str> {
        let (input, _) = Token::comment_single(input)?;
        take_while(|c| c != '\n' && c != '\0')(input)
    }

    pub fn consume_shebang_comment(input: &str) -> IResult<&str, &str> {
        let (input, _) = Token::comment_shebang(input)?;
        take_while(|c| c != '\n' && c != '\0')(input)
    }

    /// Consumes all kinds of comments: Multi-line or single-line
    fn consume_comment(input: &str) -> IResult<&str, &str> {
        let (input, _) = alt((
            Token::consume_shebang_comment,
            Token::consume_single_comment,
            Token::consume_multi_comment,
        ))(input)?;

        Ok((input, ""))
    }

    /// Consumes what is considered as "extra": Whitespaces, comments...
    pub fn maybe_consume_extra(input: &str) -> IResult<&str, &str> {
        let (input, _) = many0(Token::consume_comment)(input)?;
        let (input, _) = many0(pair(Token::consume_whitespaces, Token::consume_comment))(input)?;

        // We can discard the accumulated comments
        many0(Token::consume_whitespaces)(input).map(|(input, _)| (input, ""))
    }
}

#[cfg(test)]
mod tests {
    use super::*;

    #[test]
    fn t_char_constant_valid() {
        assert_eq!(Token::char_constant("'a'"), Ok(("", 'a')));
        assert_eq!(Token::char_constant("'9'"), Ok(("", '9')));

        // FIXME: Add escaping
    }

    #[test]
    fn t_char_constant_invalid() {
        // Multiple characters
        assert!(Token::char_constant("'abc'").is_err());
    }

    #[test]
    fn t_string_constant() {
        // Simple string
        assert_eq!(Token::string_constant("\"a str\""), Ok(("", "a str")));
        assert_eq!(Token::string_constant("\"999 89 9\""), Ok(("", "999 89 9")));
        assert_eq!(Token::string_constant("\"4.01f\""), Ok(("", "4.01f")));

        // FIXME: Fix string escaping
    }

    #[test]
    fn t_string_constant_unclosed_quote() {
        // Simple string
        assert!(Token::string_constant("\"a str").is_err());
    }

    #[test]
    fn t_int_constant_valid() {
        assert_eq!(Token::int_constant("12"), Ok(("", 12)));
        assert_eq!(Token::int_constant("-45"), Ok(("", -45)));
    }

    #[test]
    fn t_int_constant_invalid() {
        assert!(Token::int_constant("ff2").is_err());
    }

    #[test]
    fn t_float_constant_valid() {
        assert_eq!(Token::float_constant("12.2"), Ok(("", 12.2f64)));
        assert_eq!(Token::float_constant("-45.06"), Ok(("", -45.06f64)));
    }

    #[test]
    fn t_float_constant_invalid() {
        assert!(Token::float_constant("ff2").is_err());

        assert!(Token::float_constant("12").is_err());
    }

    #[test]
    fn t_consume_whitespace() {
        assert_eq!(Token::consume_whitespaces("   input"), Ok(("input", "   ")));
        assert_eq!(
            Token::consume_whitespaces(" \t input"),
            Ok(("input", " \t "))
        );
    }

    #[test]
    fn t_id() {
        assert_eq!(Token::identifier("x"), Ok(("", "x".to_string())));
        assert_eq!(Token::identifier("x_"), Ok(("", "x_".to_string())));
        assert_eq!(Token::identifier("x_99"), Ok(("", "x_99".to_string())));
        assert_eq!(Token::identifier("99x"), Ok(("", "99x".to_string())));
        assert_eq!(Token::identifier("n99 x"), Ok((" x", "n99".to_string())));
        assert_eq!(
            Token::identifier("func_ x"),
            Ok((" x", "func_".to_string()))
        );
    }

    #[test]
    fn t_id_invalid() {
        assert!(Token::identifier("99").is_err());
        assert!(Token::identifier("__99_").is_err());
        assert!(Token::identifier("func").is_err());
    }

    #[test]
    fn t_bool_valid() {
        assert_eq!(Token::bool_constant("true"), Ok(("", true)));
        assert_eq!(Token::bool_constant("false"), Ok(("", false)));
        assert_eq!(Token::bool_constant("true a"), Ok((" a", true)));
        assert_eq!(Token::bool_constant("true; false"), Ok(("; false", true)));
    }

    #[test]
    fn t_bool_invalid() {
        assert!(Token::bool_constant("tru").is_err());
        assert!(Token::bool_constant("tru a").is_err());
        assert!(Token::bool_constant("trueast").is_err());
    }

    #[test]
    fn t_multi_comment_valid() {
<<<<<<< HEAD
        match Token::consume_comment("/* */") {
            Ok(_) => assert!(true),
            Err(_) => assert!(false, "Valid to have one space"),
        };
        match Token::consume_comment("/**/") {
            Ok(_) => assert!(true),
            Err(_) => assert!(false, "Valid to have zero space"),
        };
        match Token::consume_comment("/*            */") {
            Ok(_) => assert!(true),
            Err(_) => assert!(false, "Valid to have tons of spaces"),
        };
        match Token::consume_comment("/* a bbbb a something   */") {
            Ok(_) => assert!(true),
            Err(_) => assert!(false, "Valid to have tons of text and stuff"),
        };
=======
        assert!(Token::maybe_consume_comment("/* */").is_ok());
        assert!(Token::maybe_consume_comment("/**/").is_ok());
        assert!(Token::maybe_consume_comment("/*            */").is_ok());
        assert!(Token::maybe_consume_comment("/* a bbbb a something   */").is_ok());
>>>>>>> b9341ad0
    }

    #[test]
    fn t_single_comment_valid() {
<<<<<<< HEAD
        match Token::consume_comment("//") {
            Ok(_) => assert!(true),
            Err(_) => assert!(false, "Valid to have nothing after the slashes"),
        };
        match Token::consume_comment("//                   ") {
            Ok(_) => assert!(true),
            Err(_) => assert!(false, "Valid to have lots of spaces"),
        };
        match Token::consume_comment("//          \nhey") {
            Ok((left, _)) => assert_eq!(left, "\nhey"),
            Err(_) => assert!(false, "Don't consume stuff after the newline"),
        };
        match Token::consume_comment("//// ") {
            Ok(_) => assert!(true),
            Err(_) => assert!(false, "Valid to have multiple slashes"),
        };
        match Token::consume_comment("// a bbbb a something  /* hey */") {
            Ok(_) => assert!(true),
            Err(_) => assert!(
                false,
                "Valid to have tons of text and stuff, even other comment"
            ),
        };
=======
        assert!(Token::maybe_consume_comment("//").is_ok());
        assert!(Token::maybe_consume_comment("//                   ").is_ok());
        assert!(Token::maybe_consume_comment("//          \nhey").is_ok());
        assert!(Token::maybe_consume_comment("//// ").is_ok());
        assert!(Token::maybe_consume_comment("// a bbbb a something  /* hey */").is_ok());
>>>>>>> b9341ad0
    }

    #[test]
    fn t_multi_comment_invalid() {
        assert!(Token::consume_multi_comment("/*").is_err());
    }

    #[test]
    fn t_keyword_next_to_curly() {
        assert_eq!(Token::loop_tok("loop{}"), Ok(("{}", "loop")));
    }

    #[test]
    fn t_dot_token() {
        assert_eq!(Token::dot("."), Ok(("", ".")));
    }

    #[test]
    fn t_identifier_no_namespace() {
        assert_eq!(Token::identifier("id"), Ok(("", String::from("id"))));
    }

    #[test]
    fn t_identifier_plus_one_namespace() {
        assert_eq!(
            Token::identifier("nspace::id"),
            Ok(("", String::from("nspace::id")))
        );
    }

    #[test]
    fn t_identifier_plus_many_namespace() {
        assert_eq!(
            Token::identifier("nspace::id::sub"),
            Ok(("", String::from("nspace::id::sub")))
        );
    }

    #[test]
    fn t_identifier_invalid_just_sep() {
        assert!(Token::identifier("::").is_err());
    }

    #[test]
    fn t_identifier_invalid_nspace_no_id() {
        assert!(Token::identifier("nspace::").is_err());
    }

    #[test]
    fn t_identifier_invalid_nspace_no_id_multi() {
        assert!(Token::identifier("nspace::id::sub::").is_err());
    }
}<|MERGE_RESOLUTION|>--- conflicted
+++ resolved
@@ -501,64 +501,20 @@
 
     #[test]
     fn t_multi_comment_valid() {
-<<<<<<< HEAD
-        match Token::consume_comment("/* */") {
-            Ok(_) => assert!(true),
-            Err(_) => assert!(false, "Valid to have one space"),
-        };
-        match Token::consume_comment("/**/") {
-            Ok(_) => assert!(true),
-            Err(_) => assert!(false, "Valid to have zero space"),
-        };
-        match Token::consume_comment("/*            */") {
-            Ok(_) => assert!(true),
-            Err(_) => assert!(false, "Valid to have tons of spaces"),
-        };
-        match Token::consume_comment("/* a bbbb a something   */") {
-            Ok(_) => assert!(true),
-            Err(_) => assert!(false, "Valid to have tons of text and stuff"),
-        };
-=======
         assert!(Token::maybe_consume_comment("/* */").is_ok());
         assert!(Token::maybe_consume_comment("/**/").is_ok());
         assert!(Token::maybe_consume_comment("/*            */").is_ok());
         assert!(Token::maybe_consume_comment("/* a bbbb a something   */").is_ok());
->>>>>>> b9341ad0
+
     }
 
     #[test]
     fn t_single_comment_valid() {
-<<<<<<< HEAD
-        match Token::consume_comment("//") {
-            Ok(_) => assert!(true),
-            Err(_) => assert!(false, "Valid to have nothing after the slashes"),
-        };
-        match Token::consume_comment("//                   ") {
-            Ok(_) => assert!(true),
-            Err(_) => assert!(false, "Valid to have lots of spaces"),
-        };
-        match Token::consume_comment("//          \nhey") {
-            Ok((left, _)) => assert_eq!(left, "\nhey"),
-            Err(_) => assert!(false, "Don't consume stuff after the newline"),
-        };
-        match Token::consume_comment("//// ") {
-            Ok(_) => assert!(true),
-            Err(_) => assert!(false, "Valid to have multiple slashes"),
-        };
-        match Token::consume_comment("// a bbbb a something  /* hey */") {
-            Ok(_) => assert!(true),
-            Err(_) => assert!(
-                false,
-                "Valid to have tons of text and stuff, even other comment"
-            ),
-        };
-=======
         assert!(Token::maybe_consume_comment("//").is_ok());
         assert!(Token::maybe_consume_comment("//                   ").is_ok());
         assert!(Token::maybe_consume_comment("//          \nhey").is_ok());
         assert!(Token::maybe_consume_comment("//// ").is_ok());
         assert!(Token::maybe_consume_comment("// a bbbb a something  /* hey */").is_ok());
->>>>>>> b9341ad0
     }
 
     #[test]
