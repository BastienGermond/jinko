--- conflicted
+++ resolved
@@ -29,38 +29,13 @@
 }
 
 /// The actual error type
-<<<<<<< HEAD
-pub struct BroccoliError {
-=======
 // FIXME: Remove `Option` once input tracking is implemented
 #[derive(Debug, PartialEq)]
 pub struct JinkoError {
->>>>>>> a5a3e370
     kind: ErrKind,
     msg: String,
 
     loc: Option<SpaceLocation>,
-<<<<<<< HEAD
-}
-
-impl BroccoliError {
-    /// Create a new error and return it
-    pub fn new(kind: ErrKind, msg: String, loc: Option<SpaceLocation>) -> BroccoliError {
-        BroccoliError { kind, msg, loc }
-    }
-}
-
-impl std::fmt::Display for BroccoliError {
-    fn fmt(&self, f: &mut std::fmt::Formatter<'_>) -> std::fmt::Result {
-        // FIXME: Add better formatting
-        write!(f, "ErrorKind: {:?}\nInfo: {}", self.kind, self.msg.red())
-    }
-}
-
-impl std::convert::From<std::io::Error> for BroccoliError {
-    fn from(e: std::io::Error) -> Self {
-        BroccoliError::new(ErrKind::IO, e.to_string(), None)
-=======
     input: String,
 }
 
@@ -97,13 +72,12 @@
 impl std::fmt::Display for JinkoError {
     fn fmt(&self, f: &mut std::fmt::Formatter<'_>) -> std::fmt::Result {
         // FIXME: Add better formatting
-        write!(
-            f,
-            "Input: {}\nErrorKind: {:?}\nInfo: {}",
-            self.input, // FIXME: Remove unwrap()
-            self.kind,
-            self.msg.red()
-        )
->>>>>>> a5a3e370
+        write!(f, "ErrorKind: {:?}\nInfo: {}", self.kind, self.msg.red())
+    }
+}
+
+impl std::convert::From<std::io::Error> for JinkoError {
+    fn from(e: std::io::Error) -> Self {
+        JinkoError::new(ErrKind::IO, e.to_string(), None, "".to_owned())
     }
 }