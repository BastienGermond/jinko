//! The Error module contains helpful wrapper around possible errors in jinko. They
//! are used by the interpreter as well as the parser.

use colored::Colorize;

/// What kind of error we are dealing with: Either a parsing error, or a behavioural one.
#[derive(Copy, Clone, Debug, PartialEq)]
#[repr(u8)]
pub enum ErrKind {
    Parsing,
    Interpreter,
}

/// Contains indications vis-a-vis the error's location in the source file
#[derive(Debug, PartialEq)]
pub struct SpaceLocation(pub usize, pub usize);

impl SpaceLocation {
    /// Line of the error
    pub fn line(&self) -> usize {
        self.0
    }

    /// Offset of the error on the contained line
    pub fn offset(&self) -> usize {
        self.1
    }
}

/// The actual error type
<<<<<<< HEAD
// FIXME: Remove `Option` once input tracking is implemented
#[derive(Debug, PartialEq)]
pub struct BroccoliError {
=======
pub struct JinkoError<'err> {
>>>>>>> a059cd37
    kind: ErrKind,
    msg: String,

    loc: Option<SpaceLocation>,
    input: String,
}

<<<<<<< HEAD
impl BroccoliError {
    /// Create a new error and return it
    pub fn new(
        kind: ErrKind,
        msg: String,
        loc: Option<SpaceLocation>,
        input: String,
    ) -> BroccoliError {
        BroccoliError {
            kind,
            msg,
            loc,
            input,
        }
    }

    /// Display the error on stderr before exiting the program
    pub fn exit(&self) {
        eprintln!("{}", self.to_string());

        // The exit code depends on the kind of error
        std::process::exit(self.kind as i32 + 1);
    }

    /// What kind of error the error is
    pub fn kind(&self) -> ErrKind {
        self.kind
    }
}

impl std::fmt::Display for BroccoliError {
=======
impl<'err> JinkoError<'err> {
    /// Create a new error and return it
    pub fn new(kind: ErrKind, msg: String, loc: SpaceLocation, input: &'err str) -> JinkoError {
        JinkoError { kind, msg, loc, input }
    }
}

impl std::fmt::Display for JinkoError<'_> {
>>>>>>> a059cd37
    fn fmt(&self, f: &mut std::fmt::Formatter<'_>) -> std::fmt::Result {
        // FIXME: Add better formatting
        write!(
            f,
            "Input: {}\nErrorKind: {:?}\nInfo: {}",
            self.input, // FIXME: Remove unwrap()
            self.kind,
            self.msg.red()
        )
    }
}<|MERGE_RESOLUTION|>--- conflicted
+++ resolved
@@ -28,13 +28,9 @@
 }
 
 /// The actual error type
-<<<<<<< HEAD
 // FIXME: Remove `Option` once input tracking is implemented
 #[derive(Debug, PartialEq)]
-pub struct BroccoliError {
-=======
-pub struct JinkoError<'err> {
->>>>>>> a059cd37
+pub struct JinkoError {
     kind: ErrKind,
     msg: String,
 
@@ -42,16 +38,15 @@
     input: String,
 }
 
-<<<<<<< HEAD
-impl BroccoliError {
+impl JinkoError {
     /// Create a new error and return it
     pub fn new(
         kind: ErrKind,
         msg: String,
         loc: Option<SpaceLocation>,
         input: String,
-    ) -> BroccoliError {
-        BroccoliError {
+    ) -> JinkoError {
+        JinkoError {
             kind,
             msg,
             loc,
@@ -73,17 +68,7 @@
     }
 }
 
-impl std::fmt::Display for BroccoliError {
-=======
-impl<'err> JinkoError<'err> {
-    /// Create a new error and return it
-    pub fn new(kind: ErrKind, msg: String, loc: SpaceLocation, input: &'err str) -> JinkoError {
-        JinkoError { kind, msg, loc, input }
-    }
-}
-
-impl std::fmt::Display for JinkoError<'_> {
->>>>>>> a059cd37
+impl std::fmt::Display for JinkoError {
     fn fmt(&self, f: &mut std::fmt::Formatter<'_>) -> std::fmt::Result {
         // FIXME: Add better formatting
         write!(
