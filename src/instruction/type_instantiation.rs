--- conflicted
+++ resolved
@@ -4,12 +4,8 @@
 use super::{
     Context, ErrKind, Error, InstrKind, Instruction, ObjectInstance, TypeDec, TypeId, VarAssign,
 };
-<<<<<<< HEAD
-=======
-use crate::instance::Name;
 use crate::typechecker::TypeCtx;
 use crate::{typechecker::CheckedType, TypeCheck};
->>>>>>> 731ed02d
 
 use std::rc::Rc;
 
@@ -133,20 +129,9 @@
             }
         }
 
-<<<<<<< HEAD
-        // FIXME: Disgusting
         instance.set_ty(Some((*type_dec).clone()));
 
         Some(instance)
-=======
-        Some(ObjectInstance::new(
-            // FIXME: Disgusting, maybe do not use Rc for TypeId?
-            CheckedType::Resolved((*type_dec).clone().into()),
-            size,
-            data,
-            Some(fields),
-        ))
->>>>>>> 731ed02d
     }
 }
 
