--- conflicted
+++ resolved
@@ -30,12 +30,8 @@
 pub use function_call::FunctionCall;
 pub use function_declaration::{FunctionDec, FunctionKind};
 pub use if_else::IfElse;
-<<<<<<< HEAD
+pub use incl::Incl;
 pub use jk_inst::{JkInst, JkInstKind};
-=======
-pub use incl::Incl;
-pub use jk_inst::JkInst;
->>>>>>> 74108542
 pub use loop_block::{Loop, LoopKind};
 pub use operator::Operator;
 pub use type_declaration::TypeDec;
