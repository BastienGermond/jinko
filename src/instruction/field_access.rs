--- conflicted
+++ resolved
@@ -97,7 +97,6 @@
             _ => return assert!(false, "Error when accessing valid field"),
         };
 
-<<<<<<< HEAD
         let mut exp = JkInt::from(15).to_instance();
         // FIXME: Remove once TypeInstantiations create typed instances
         exp.set_ty(None);
@@ -122,12 +121,6 @@
         exp.set_ty(None);
 
         assert_eq!(res, exp)
-=======
-        let mut expected = JkInt::from(15).to_instance();
-        // FIXME: Remove once typechecking is implemented
-        expected.set_ty(None);
-
-        assert_eq!(res, expected)
     }
 
     #[test]
@@ -161,7 +154,6 @@
         expected.set_ty(None);
 
         assert_eq!(res, expected)
->>>>>>> 4264ff8b
     }
 
     #[test]
