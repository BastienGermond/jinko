# Design

This document describes some of the choices made when developing broccoli, as well
as some implementation choices

## Stmts and Exprs

There are two types of instructions in broccoli: Those returning the equivalent of `void`,
or `{}`, such as a variable assignation:

```rust
x = 12; // Returns "void"

func void_func() { // Returns nothing
}

void_func(); // Thus a statement as well
```

And those returning any other type, which must not be ignored. For example, constant
expressions or non-void function calls:

```rust
func return_x(int: x) -> int {
    x // Returns an integer. Notice the lack of semicolon
}

func return_func(int: x) -> func(int) -> int {
    l = func lambda(int: x) -> int {
        x + 1
    };

    l
} // This returns a lambda taking an int as argument and returning an int
```

Statements return `Nothing`, while Expressions return `Something`. You cannot ignore
`Something`.

## Unit tests

Embedding unit testing in a language relies on using an "attribute-like" syntax. For
example, in Java you can do the following by using a library, JUnit, which itself uses
attributes (@ syntax).

```java
@Test
public void something_something_factory_bean_sprout() {
    assertEquals(something(), something_else());
}
```

In rust, attributes (or tags) use the #[syntax]. Unit tests are embedded directly into
the language without the need for external libraries.

```rust
#[test]
fn something_in_rust() {
    assert_eq!(something(), something_else());
}
```

In broccoli, test functions require no attribute (not that it's any better than using
an attribute, it's just simpler for the interpreter).

```rust
test something_but_in_broccoli() {
    assert_eq(something(), something_else());
}
```

Mocking is done similarly, by using the `mock` keyword

```rust
/* This will mock the function something() */
mock something() {
    /* Mocking */
}
```

## Choosing between func and func

broccoli uses three keywords to define "functions":
* `test` which are unit tests
* `mock` which are function mocks
* `func` which is for functions and procedures

(Procedures return `Nothing`, while Functions return `Something`)

`func` was chosen over `func` because this way, it looks pretty when next to a `test` or
a `mock` :)

## The `Instruction` struct

Instructions are a central part of Broccoli. A broccoli program is composed of 
instructions and functions, which themselves are instructions.
Instructions can be either Statements or Expressions

```rust
x = 12; // Stmt
x // Expr
```
-> This broccoli code simply assigns a variable x and returns it. If you execute it, the
exit-code will be the value assigned to `x`. In that case, 12

An instruction needs to contain "spacial" information (Where is it in the file ? In what
file ?), source (the actual source code, for errors), and a Statement or an Expression
to execute.

<<<<<<< HEAD
## FFI

The idea is to mark functions from external shared libraries with the `ext` keyword.

```rust
ext func add(lhs: int, rhs: int) -> int; // This function isn't defined in broccoli
```

Calling `add()` will actually make a call into a native-code function, for example one
written in Rust, C or C++. Adjustments need to be done on the native side of things in
order to allow name resolution
=======
## Nullable types

In Rust, types are not nullable. There is no way (in the safe subset of the language
at least) to return `NULL` as a value. However, the `Option` type exists: You can either
return `Some(value)` or `None` in case something went wrong. You also have to handle both
cases when using those Option types. In languages such as Zig (I think) or Dart (soon),
some types can be "nullable". By annotating the type with a question mark, you can
indicate that the value might be null. For example, `String` needs to be a valid string,
but `String?` can be a valid string or NULL. These two approaches do not exactly serve
the same purpose. However, they are useful when it comes to error handling, as well as
the possibility of not having something. In C, you are constrained to use NULL. Every
pointer is "nullable", and therefore you always have to check for NULL. In Dart and Zig,
you only have to check for NULL if the type is nullable. In Rust, you have to check
your option types or `unwrap()` on them, which will cause a panic in case of a `None`
(a bit equivalent to segfaulting on NULL, but less sneaky and way less vulnerable).

While these two approaches both have advantages and inconvenient, the Rust approach is,
in my opinion for Broccoli, significantly better for a simple reason: Even if Options are
part of the standard library and "included" by default, they do not relie on some obscure
compiler magic: They are just a type. Therefore, they are being understood by the compiler
as just a type. And I think that keeping `broccoli` simple also means keeping the interpreter
simple. Therefore, I think that simply using `Option`s (or some other nomenclature) would
be best.

## The interpreter

The broccoli interpreter should keep track of variables and functions. Therefore, at
least two hashmaps are required, one for variables and one for functions. Each of these
elements need to have a unique name to identify them.
>>>>>>> b4ed95c7
<|MERGE_RESOLUTION|>--- conflicted
+++ resolved
@@ -107,7 +107,6 @@
 file ?), source (the actual source code, for errors), and a Statement or an Expression
 to execute.
 
-<<<<<<< HEAD
 ## FFI
 
 The idea is to mark functions from external shared libraries with the `ext` keyword.
@@ -119,7 +118,7 @@
 Calling `add()` will actually make a call into a native-code function, for example one
 written in Rust, C or C++. Adjustments need to be done on the native side of things in
 order to allow name resolution
-=======
+
 ## Nullable types
 
 In Rust, types are not nullable. There is no way (in the safe subset of the language
@@ -148,5 +147,4 @@
 
 The broccoli interpreter should keep track of variables and functions. Therefore, at
 least two hashmaps are required, one for variables and one for functions. Each of these
-elements need to have a unique name to identify them.
->>>>>>> b4ed95c7
+elements need to have a unique name to identify them.